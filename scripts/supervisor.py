--- conflicted
+++ resolved
@@ -222,11 +222,7 @@
         goal_pose.y = self.y_g
         goal_pose.theta = self.theta_g
         self.pose_goal_publisher.publish(goal_pose)
-<<<<<<< HEAD
-        loginfo('Published goal %s', string(goal_pose))
-=======
-        rospy.loginfo('Published goal %s', str(goal_pose))
->>>>>>> 9f9fe722
+        rospy.loginfo('Published goal pose %s', str(goal_pose))
 
     def publish_current_pose_to_controller(self):
         """ Publishes current pose as goal to controller in order to stop the vehicle"""
@@ -235,11 +231,7 @@
         current_pose.y = self.y
         current_pose.theta = self.theta
         self.pose_goal_publisher.publish(current_pose)
-<<<<<<< HEAD
-        loginfo('Published current pose %s', string(current_pose))
-=======
         rospy.loginfo('Published current pose %s', str(current_pose))
->>>>>>> 9f9fe722
 
     ########## USEFUL PREDICATES ##########
 
